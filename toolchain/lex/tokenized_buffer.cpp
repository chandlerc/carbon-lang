// Part of the Carbon Language project, under the Apache License v2.0 with LLVM
// Exceptions. See /LICENSE for license information.
// SPDX-License-Identifier: Apache-2.0 WITH LLVM-exception

#include "toolchain/lex/tokenized_buffer.h"

#include <algorithm>
#include <cmath>

#include "common/check.h"
#include "common/string_helpers.h"
#include "llvm/ADT/StringRef.h"
#include "llvm/Support/Format.h"
#include "llvm/Support/FormatVariadic.h"
#include "toolchain/base/value_store.h"
#include "toolchain/diagnostics/diagnostic_emitter.h"
#include "toolchain/lex/character_set.h"
#include "toolchain/lex/numeric_literal.h"
#include "toolchain/lex/string_literal.h"

namespace Carbon::Lex {

auto TokenizedBuffer::GetKind(TokenIndex token) const -> TokenKind {
  return GetTokenInfo(token).kind();
}

auto TokenizedBuffer::GetLine(TokenIndex token) const -> LineIndex {
<<<<<<< HEAD
  return FindLineIndexImpl(GetTokenInfo(token).byte_offset());
=======
  return FindLineIndex(GetTokenInfo(token).byte_offset);
>>>>>>> cf843955
}

auto TokenizedBuffer::GetLineNumber(TokenIndex token) const -> int {
  return GetLineNumber(GetLine(token));
}

auto TokenizedBuffer::GetColumnNumber(TokenIndex token) const -> int {
  const auto& token_info = GetTokenInfo(token);
<<<<<<< HEAD
  const auto& line_info =
      GetLineInfo(FindLineIndexImpl(token_info.byte_offset()));
  return token_info.byte_offset() - line_info.start + 1;
=======
  const auto& line_info = GetLineInfo(FindLineIndex(token_info.byte_offset));
  return token_info.byte_offset - line_info.start + 1;
>>>>>>> cf843955
}

auto TokenizedBuffer::GetEndLoc(TokenIndex token) const
    -> std::pair<LineIndex, int> {
  auto line = GetLine(token);
  int column = GetColumnNumber(token);
  auto token_text = GetTokenText(token);

  if (auto [before_newline, after_newline] = token_text.rsplit('\n');
      before_newline.size() == token_text.size()) {
    // Token fits on one line, advance the column number.
    column += before_newline.size();
  } else {
    // Token contains newlines.
    line.index += before_newline.count('\n') + 1;
    column = 1 + after_newline.size();
  }

  return {line, column};
}

auto TokenizedBuffer::GetTokenText(TokenIndex token) const -> llvm::StringRef {
  const auto& token_info = GetTokenInfo(token);
  llvm::StringRef fixed_spelling = token_info.kind().fixed_spelling();
  if (!fixed_spelling.empty()) {
    return fixed_spelling;
  }

  if (token_info.kind() == TokenKind::Error) {
    return source_->text().substr(token_info.byte_offset(),
                                  token_info.error_length());
  }

  // Refer back to the source text to preserve oddities like radix or digit
  // separators the author included.
  if (token_info.kind() == TokenKind::IntLiteral ||
      token_info.kind() == TokenKind::RealLiteral) {
    std::optional<NumericLiteral> relexed_token =
        NumericLiteral::Lex(source_->text().substr(token_info.byte_offset()));
    CARBON_CHECK(relexed_token) << "Could not reform numeric literal token.";
    return relexed_token->text();
  }

  // Refer back to the source text to find the original spelling, including
  // escape sequences etc.
  if (token_info.kind() == TokenKind::StringLiteral) {
    std::optional<StringLiteral> relexed_token =
        StringLiteral::Lex(source_->text().substr(token_info.byte_offset()));
    CARBON_CHECK(relexed_token) << "Could not reform string literal token.";
    return relexed_token->text();
  }

  // Refer back to the source text to avoid needing to reconstruct the
  // spelling from the size.
  if (token_info.kind().is_sized_type_literal()) {
    llvm::StringRef suffix = source_->text()
                                 .substr(token_info.byte_offset() + 1)
                                 .take_while(IsDecimalDigit);
    return llvm::StringRef(suffix.data() - 1, suffix.size() + 1);
  }

  if (token_info.kind() == TokenKind::FileStart ||
      token_info.kind() == TokenKind::FileEnd) {
    return llvm::StringRef();
  }

  CARBON_CHECK(token_info.kind() == TokenKind::Identifier) << token_info.kind();
  return value_stores_->identifiers().Get(token_info.ident_id());
}

auto TokenizedBuffer::GetIdentifier(TokenIndex token) const -> IdentifierId {
  const auto& token_info = GetTokenInfo(token);
  CARBON_CHECK(token_info.kind() == TokenKind::Identifier) << token_info.kind();
  return token_info.ident_id();
}

auto TokenizedBuffer::GetIntLiteral(TokenIndex token) const -> IntId {
  const auto& token_info = GetTokenInfo(token);
  CARBON_CHECK(token_info.kind() == TokenKind::IntLiteral) << token_info.kind();
  return token_info.int_id();
}

auto TokenizedBuffer::GetRealLiteral(TokenIndex token) const -> RealId {
  const auto& token_info = GetTokenInfo(token);
  CARBON_CHECK(token_info.kind() == TokenKind::RealLiteral)
      << token_info.kind();
  return token_info.real_id();
}

auto TokenizedBuffer::GetStringLiteralValue(TokenIndex token) const
    -> StringLiteralValueId {
  const auto& token_info = GetTokenInfo(token);
  CARBON_CHECK(token_info.kind() == TokenKind::StringLiteral)
      << token_info.kind();
  return token_info.string_literal_id();
}

auto TokenizedBuffer::GetTypeLiteralSize(TokenIndex token) const -> IntId {
  const auto& token_info = GetTokenInfo(token);
  CARBON_CHECK(token_info.kind().is_sized_type_literal()) << token_info.kind();
  return token_info.int_id();
}

auto TokenizedBuffer::GetMatchedClosingToken(TokenIndex opening_token) const
    -> TokenIndex {
  const auto& opening_token_info = GetTokenInfo(opening_token);
  CARBON_CHECK(opening_token_info.kind().is_opening_symbol())
      << opening_token_info.kind();
  return opening_token_info.closing_token_index();
}

auto TokenizedBuffer::GetMatchedOpeningToken(TokenIndex closing_token) const
    -> TokenIndex {
  const auto& closing_token_info = GetTokenInfo(closing_token);
  CARBON_CHECK(closing_token_info.kind().is_closing_symbol())
      << closing_token_info.kind();
  return closing_token_info.opening_token_index();
}

auto TokenizedBuffer::HasLeadingWhitespace(TokenIndex token) const -> bool {
  return GetTokenInfo(token).has_leading_space();
}

auto TokenizedBuffer::HasTrailingWhitespace(TokenIndex token) const -> bool {
  TokenIterator it(token);
  ++it;
  return it != tokens().end() && GetTokenInfo(*it).has_leading_space();
}

auto TokenizedBuffer::IsRecoveryToken(TokenIndex token) const -> bool {
  if (recovery_tokens_.empty()) {
    return false;
  }
  return recovery_tokens_[token.index];
}

auto TokenizedBuffer::GetLineNumber(LineIndex line) const -> int {
  return line.index + 1;
}

auto TokenizedBuffer::GetNextLine(LineIndex line) const -> LineIndex {
  LineIndex next(line.index + 1);
  CARBON_DCHECK(static_cast<size_t>(next.index) < line_infos_.size());
  return next;
}

auto TokenizedBuffer::GetPrevLine(LineIndex line) const -> LineIndex {
  CARBON_CHECK(line.index > 0);
  return LineIndex(line.index - 1);
}

auto TokenizedBuffer::GetIndentColumnNumber(LineIndex line) const -> int {
  return GetLineInfo(line).indent + 1;
}

auto TokenizedBuffer::PrintWidths::Widen(const PrintWidths& widths) -> void {
  index = std::max(widths.index, index);
  kind = std::max(widths.kind, kind);
  column = std::max(widths.column, column);
  line = std::max(widths.line, line);
  indent = std::max(widths.indent, indent);
}

// Compute the printed width of a number. When numbers are printed in decimal,
// the number of digits needed is one more than the log-base-10 of the
// value. We handle a value of `zero` explicitly.
//
// This routine requires its argument to be *non-negative*.
static auto ComputeDecimalPrintedWidth(int number) -> int {
  CARBON_CHECK(number >= 0) << "Negative numbers are not supported.";
  if (number == 0) {
    return 1;
  }

  return static_cast<int>(std::log10(number)) + 1;
}

auto TokenizedBuffer::GetTokenPrintWidths(TokenIndex token) const
    -> PrintWidths {
  PrintWidths widths = {};
  widths.index = ComputeDecimalPrintedWidth(token_infos_.size());
  widths.kind = GetKind(token).name().size();
  widths.line = ComputeDecimalPrintedWidth(GetLineNumber(token));
  widths.column = ComputeDecimalPrintedWidth(GetColumnNumber(token));
  widths.indent =
      ComputeDecimalPrintedWidth(GetIndentColumnNumber(GetLine(token)));
  return widths;
}

auto TokenizedBuffer::Print(llvm::raw_ostream& output_stream) const -> void {
  if (tokens().begin() == tokens().end()) {
    return;
  }

  output_stream << "- filename: " << source_->filename() << "\n"
                << "  tokens: [\n";

  PrintWidths widths = {};
  widths.index = ComputeDecimalPrintedWidth((token_infos_.size()));
  for (TokenIndex token : tokens()) {
    widths.Widen(GetTokenPrintWidths(token));
  }

  for (TokenIndex token : tokens()) {
    PrintToken(output_stream, token, widths);
    output_stream << "\n";
  }
  output_stream << "  ]\n";
}

auto TokenizedBuffer::PrintToken(llvm::raw_ostream& output_stream,
                                 TokenIndex token) const -> void {
  PrintToken(output_stream, token, {});
}

auto TokenizedBuffer::PrintToken(llvm::raw_ostream& output_stream,
                                 TokenIndex token, PrintWidths widths) const
    -> void {
  widths.Widen(GetTokenPrintWidths(token));
  int token_index = token.index;
  const auto& token_info = GetTokenInfo(token);
<<<<<<< HEAD
  LineIndex line_index = FindLineIndexImpl(token_info.byte_offset());
=======
  LineIndex line_index = FindLineIndex(token_info.byte_offset);
>>>>>>> cf843955
  llvm::StringRef token_text = GetTokenText(token);

  // Output the main chunk using one format string. We have to do the
  // justification manually in order to use the dynamically computed widths
  // and get the quotes included.
  output_stream << llvm::formatv(
      "    { index: {0}, kind: {1}, line: {2}, column: {3}, indent: {4}, "
      "spelling: '{5}'",
      llvm::format_decimal(token_index, widths.index),
      llvm::right_justify(
          llvm::formatv("'{0}'", token_info.kind().name()).str(),
          widths.kind + 2),
      llvm::format_decimal(GetLineNumber(GetLine(token)), widths.line),
      llvm::format_decimal(GetColumnNumber(token), widths.column),
      llvm::format_decimal(GetIndentColumnNumber(line_index), widths.indent),
      token_text);

  switch (token_info.kind()) {
    case TokenKind::Identifier:
      output_stream << ", identifier: " << GetIdentifier(token).index;
      break;
    case TokenKind::IntLiteral:
      output_stream << ", value: `";
      value_stores_->ints()
          .Get(GetIntLiteral(token))
          .print(output_stream, /*isSigned=*/false);
      output_stream << "`";
      break;
    case TokenKind::RealLiteral:
      output_stream << ", value: `"
                    << value_stores_->reals().Get(GetRealLiteral(token)) << "`";
      break;
    case TokenKind::StringLiteral:
      output_stream << ", value: `"
                    << value_stores_->string_literal_values().Get(
                           GetStringLiteralValue(token))
                    << "`";
      break;
    default:
      if (token_info.kind().is_opening_symbol()) {
        output_stream << ", closing_token: "
                      << GetMatchedClosingToken(token).index;
      } else if (token_info.kind().is_closing_symbol()) {
        output_stream << ", opening_token: "
                      << GetMatchedOpeningToken(token).index;
      }
      break;
  }

  if (token_info.has_leading_space()) {
    output_stream << ", has_leading_space: true";
  }
  if (IsRecoveryToken(token)) {
    output_stream << ", recovery: true";
  }

  output_stream << " },";
}

// Find the line index corresponding to a specific byte offset within the source
// text for this tokenized buffer.
//
// This takes advantage of the lines being sorted by their starting byte offsets
// to do a binary search for the line that contains the provided offset.
auto TokenizedBuffer::FindLineIndex(int32_t byte_offset) const -> LineIndex {
  CARBON_DCHECK(!line_infos_.empty());
  const auto* line_it =
      std::partition_point(line_infos_.begin(), line_infos_.end(),
                           [byte_offset](LineInfo line_info) {
                             return line_info.start <= byte_offset;
                           });
  --line_it;

  // If this isn't the first line but it starts past the end of the source, then
  // this is a synthetic line added for simplicity of lexing. Step back one
  // further to find the last non-synthetic line.
  if (line_it != line_infos_.begin() &&
      line_it->start == static_cast<int32_t>(source_->text().size())) {
    --line_it;
  }
  CARBON_DCHECK(line_it->start <= byte_offset);
  return LineIndex(line_it - line_infos_.begin());
}

auto TokenizedBuffer::GetLineInfo(LineIndex line) -> LineInfo& {
  return line_infos_[line.index];
}

auto TokenizedBuffer::GetLineInfo(LineIndex line) const -> const LineInfo& {
  return line_infos_[line.index];
}

auto TokenizedBuffer::AddLine(LineInfo info) -> LineIndex {
  line_infos_.push_back(info);
  return LineIndex(static_cast<int>(line_infos_.size()) - 1);
}

auto TokenizedBuffer::GetTokenInfo(TokenIndex token) -> TokenInfo& {
  return token_infos_[token.index];
}

auto TokenizedBuffer::GetTokenInfo(TokenIndex token) const -> const TokenInfo& {
  return token_infos_[token.index];
}

auto TokenizedBuffer::AddToken(TokenInfo info) -> TokenIndex {
  token_infos_.push_back(info);
  expected_parse_tree_size_ += info.kind().expected_parse_tree_size();
  return TokenIndex(static_cast<int>(token_infos_.size()) - 1);
}

auto TokenizedBuffer::CollectMemUsage(MemUsage& mem_usage,
                                      llvm::StringRef label) const -> void {
  mem_usage.Add(MemUsage::ConcatLabel(label, "allocator_"), allocator_);
  mem_usage.Add(MemUsage::ConcatLabel(label, "token_infos_"), token_infos_);
  mem_usage.Add(MemUsage::ConcatLabel(label, "line_infos_"), line_infos_);
}

auto TokenIterator::Print(llvm::raw_ostream& output) const -> void {
  output << token_.index;
}

auto TokenizedBuffer::SourceBufferDiagnosticConverter::ConvertLoc(
    const char* loc, ContextFnT /*context_fn*/) const -> DiagnosticLoc {
  CARBON_CHECK(StringRefContainsPointer(buffer_->source_->text(), loc))
      << "location not within buffer";
  int32_t offset = loc - buffer_->source_->text().begin();

  // Find the first line starting after the given location.
  const auto* next_line_it = std::partition_point(
      buffer_->line_infos_.begin(), buffer_->line_infos_.end(),
      [offset](const LineInfo& line) { return line.start <= offset; });

  // Step back one line to find the line containing the given position.
  CARBON_CHECK(next_line_it != buffer_->line_infos_.begin())
      << "location precedes the start of the first line";
  const auto* line_it = std::prev(next_line_it);
  int line_number = line_it - buffer_->line_infos_.begin();
  int column_number = offset - line_it->start;

  // Grab the line from the buffer by slicing from this line to the next
  // minus the newline. When on the last line, instead use the start to the end
  // of the buffer.
  llvm::StringRef text = buffer_->source_->text();
  llvm::StringRef line = next_line_it != buffer_->line_infos_.end()
                             ? text.slice(line_it->start, next_line_it->start)
                             : text.substr(line_it->start);

  // Remove a newline at the end of the line if present.
  // TODO: This should expand to remove all vertical whitespace bytes at the
  // tail of the line such as CR+LF, etc.
  line.consume_back("\n");

  return {.filename = buffer_->source_->filename(),
          .line = line,
          .line_number = line_number + 1,
          .column_number = column_number + 1};
}

auto TokenDiagnosticConverter::ConvertLoc(TokenIndex token,
                                          ContextFnT context_fn) const
    -> DiagnosticLoc {
  // Map the token location into a position within the source buffer.
  const auto& token_info = buffer_->GetTokenInfo(token);
  const char* token_start =
      buffer_->source_->text().begin() + token_info.byte_offset();

  // Find the corresponding file location.
  // TODO: Should we somehow indicate in the diagnostic location if this token
  // is a recovery token that doesn't correspond to the original source?
  DiagnosticLoc loc =
      TokenizedBuffer::SourceBufferDiagnosticConverter(buffer_).ConvertLoc(
          token_start, context_fn);
  loc.length = buffer_->GetTokenText(token).size();
  return loc;
}

}  // namespace Carbon::Lex<|MERGE_RESOLUTION|>--- conflicted
+++ resolved
@@ -25,11 +25,7 @@
 }
 
 auto TokenizedBuffer::GetLine(TokenIndex token) const -> LineIndex {
-<<<<<<< HEAD
-  return FindLineIndexImpl(GetTokenInfo(token).byte_offset());
-=======
-  return FindLineIndex(GetTokenInfo(token).byte_offset);
->>>>>>> cf843955
+  return FindLineIndex(GetTokenInfo(token).byte_offset());
 }
 
 auto TokenizedBuffer::GetLineNumber(TokenIndex token) const -> int {
@@ -38,14 +34,8 @@
 
 auto TokenizedBuffer::GetColumnNumber(TokenIndex token) const -> int {
   const auto& token_info = GetTokenInfo(token);
-<<<<<<< HEAD
-  const auto& line_info =
-      GetLineInfo(FindLineIndexImpl(token_info.byte_offset()));
+  const auto& line_info = GetLineInfo(FindLineIndex(token_info.byte_offset()));
   return token_info.byte_offset() - line_info.start + 1;
-=======
-  const auto& line_info = GetLineInfo(FindLineIndex(token_info.byte_offset));
-  return token_info.byte_offset - line_info.start + 1;
->>>>>>> cf843955
 }
 
 auto TokenizedBuffer::GetEndLoc(TokenIndex token) const
@@ -267,11 +257,7 @@
   widths.Widen(GetTokenPrintWidths(token));
   int token_index = token.index;
   const auto& token_info = GetTokenInfo(token);
-<<<<<<< HEAD
-  LineIndex line_index = FindLineIndexImpl(token_info.byte_offset());
-=======
-  LineIndex line_index = FindLineIndex(token_info.byte_offset);
->>>>>>> cf843955
+  LineIndex line_index = FindLineIndex(token_info.byte_offset());
   llvm::StringRef token_text = GetTokenText(token);
 
   // Output the main chunk using one format string. We have to do the
